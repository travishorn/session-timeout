import "./index.css";

export default passedOptions => {
  const defaults = {
    appendTimestamp: false,
    keepAliveMethod: "POST",
    keepAliveUrl: "/keep-alive",
    logOutBtnText: "Log out now",
    logOutUrl: "/log-out",
    message: "Your session is about to expire.",
    stayConnectedBtnText: "Stay connected",
    timeOutAfter: 1200000,
    timeOutUrl: "/timed-out",
    warnAfter: 900000
  };

  const options = Object.assign(defaults, passedOptions);

  let warnTimer;
  let timeOutTimer;

  const container = document.createElement("div");
  const modal = document.createElement("div");
  const content = document.createElement("div");
  const buttons = document.createElement("div");
  const logOutBtn = document.createElement("button");
  const stayConnectedBtn = document.createElement("button");

  const warn = () => {
    container.classList.remove("sessionTimeout--hidden");
    clearTimeout(warnTimer);
  };

  const timeOut = () => {
    window.location = options.timeOutUrl;
  };

  const logOut = () => {
    window.location = options.logOutUrl;
  };

  const stayConnected = () => {
    container.classList.add("sessionTimeout--hidden");

<<<<<<< HEAD
    const url = options.appendTimestamp
      ? `${options.keepAliveUrl}?time=${Date.now()}`
      : options.keepAliveUrl;
    fetch(url, { method: options.keepAliveMethod });
=======
    const url = options.appendTimestamp ? `${options.keepAliveUrl}?time=${Date.now()}` : options.keepAliveUrl;
    const req = new XMLHttpRequest();
    req.open(options.keepAliveMethod, url);
    req.send();
>>>>>>> e2906ff0

    warnTimer = setTimeout(warn, options.warnAfter);
    clearTimeout(timeOutTimer);
    timeOutTimer = setTimeout(timeOut, options.timeOutAfter);
  };

  logOutBtn.addEventListener("click", logOut);
  stayConnectedBtn.addEventListener("click", stayConnected);

  container.classList.add("sessionTimeout", "sessionTimeout--hidden");
  modal.classList.add("sessionTimeout-modal");
  content.classList.add("sessionTimeout-content");
  buttons.classList.add("sessionTimeout-buttons");
  logOutBtn.classList.add(
    "sessionTimeout-btn",
    "sessionTimeout-btn--secondary"
  );
  stayConnectedBtn.classList.add(
    "sessionTimeout-btn",
    "sessionTimeout-btn--primary"
  );

  content.innerText = options.message;
  logOutBtn.innerText = options.logOutBtnText;
  stayConnectedBtn.innerText = options.stayConnectedBtnText;

  modal.appendChild(content);
  modal.appendChild(buttons);
  buttons.appendChild(logOutBtn);
  buttons.appendChild(stayConnectedBtn);
  container.appendChild(modal);
  document.body.appendChild(container);

  warnTimer = setTimeout(warn, options.warnAfter);
  timeOutTimer = setTimeout(timeOut, options.timeOutAfter);
};<|MERGE_RESOLUTION|>--- conflicted
+++ resolved
@@ -42,17 +42,10 @@
   const stayConnected = () => {
     container.classList.add("sessionTimeout--hidden");
 
-<<<<<<< HEAD
-    const url = options.appendTimestamp
-      ? `${options.keepAliveUrl}?time=${Date.now()}`
-      : options.keepAliveUrl;
-    fetch(url, { method: options.keepAliveMethod });
-=======
     const url = options.appendTimestamp ? `${options.keepAliveUrl}?time=${Date.now()}` : options.keepAliveUrl;
     const req = new XMLHttpRequest();
     req.open(options.keepAliveMethod, url);
     req.send();
->>>>>>> e2906ff0
 
     warnTimer = setTimeout(warn, options.warnAfter);
     clearTimeout(timeOutTimer);
